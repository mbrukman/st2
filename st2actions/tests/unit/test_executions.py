# Licensed to the StackStorm, Inc ('StackStorm') under one or more
# contributor license agreements.  See the NOTICE file distributed with
# this work for additional information regarding copyright ownership.
# The ASF licenses this file to You under the Apache License, Version 2.0
# (the "License"); you may not use this file except in compliance with
# the License.  You may obtain a copy of the License at
#
#     http://www.apache.org/licenses/LICENSE-2.0
#
# Unless required by applicable law or agreed to in writing, software
# distributed under the License is distributed on an "AS IS" BASIS,
# WITHOUT WARRANTIES OR CONDITIONS OF ANY KIND, either express or implied.
# See the License for the specific language governing permissions and
# limitations under the License.

import copy

import mock
import traceback

# XXX: actionsensor import depends on config being setup.
import st2tests.config as tests_config
tests_config.parse_args()

from st2tests.fixtures import executions as fixture
from st2tests import DbTestCase
import st2actions.bootstrap.runnersregistrar as runners_registrar
from st2actions import worker
from st2actions.runners.localrunner import LocalShellRunner
from st2reactor.rules.enforcer import RuleEnforcer
from st2common.util import reference
from st2common.transport.publishers import CUDPublisher
from st2common.services import action as action_service
from st2common.models.db.action import LiveActionDB
from st2common.models.api.reactor import TriggerTypeAPI, TriggerAPI, TriggerInstanceAPI
from st2common.models.api.rule import RuleAPI
from st2common.models.api.action import RunnerTypeAPI, ActionAPI
import st2common.util.action_db as action_utils
from st2common.constants.action import LIVEACTION_STATUS_FAILED
from st2common.persistence.reactor import TriggerType, Trigger, TriggerInstance, Rule
from st2common.persistence.action import RunnerType, Action, LiveAction
from st2common.persistence.execution import ActionExecution


CHAMPION = worker.Worker(None)
MOCK_FAIL_EXECUTION_CREATE = False


def process_create(payload):
    try:
        if isinstance(payload, LiveActionDB):
            CHAMPION.execute_action(payload)
    except Exception:
        traceback.print_exc()
        print(payload)


@mock.patch.object(LocalShellRunner, 'run',
                   mock.MagicMock(return_value=(LIVEACTION_STATUS_FAILED, 'Non-empty', None)))
@mock.patch.object(CUDPublisher, 'publish_create', mock.MagicMock(side_effect=process_create))
class TestActionExecutionHistoryWorker(DbTestCase):

    @classmethod
    def setUpClass(cls):
        super(TestActionExecutionHistoryWorker, cls).setUpClass()
        runners_registrar.register_runner_types()
        action_local = ActionAPI(**copy.deepcopy(fixture.ARTIFACTS['actions']['local']))
        Action.add_or_update(ActionAPI.to_model(action_local))
        action_chain = ActionAPI(**copy.deepcopy(fixture.ARTIFACTS['actions']['chain']))
        action_chain.entry_point = fixture.PATH + '/chain.json'
        Action.add_or_update(ActionAPI.to_model(action_chain))

    def tearDown(self):
        MOCK_FAIL_EXECUTION_CREATE = False    # noqa
        super(TestActionExecutionHistoryWorker, self).tearDown()

    def test_basic_execution(self):
        liveaction = LiveActionDB(action='core.local', parameters={'cmd': 'uname -a'})
        liveaction, _ = action_service.schedule(liveaction)
        liveaction = LiveAction.get_by_id(str(liveaction.id))
        self.assertEqual(liveaction.status, LIVEACTION_STATUS_FAILED)
        execution = self._get_action_execution(liveaction__id=str(liveaction.id),
                                               raise_exception=True)
        self.assertDictEqual(execution.trigger, {})
        self.assertDictEqual(execution.trigger_type, {})
        self.assertDictEqual(execution.trigger_instance, {})
        self.assertDictEqual(execution.rule, {})
        action = action_utils.get_action_by_ref('core.local')
        self.assertDictEqual(execution.action, vars(ActionAPI.from_model(action)))
        runner = RunnerType.get_by_name(action.runner_type['name'])
        self.assertDictEqual(execution.runner, vars(RunnerTypeAPI.from_model(runner)))
        liveaction = LiveAction.get_by_id(str(liveaction.id))
        self.assertEqual(execution.start_timestamp, liveaction.start_timestamp)
        self.assertEqual(execution.end_timestamp, liveaction.end_timestamp)
        self.assertEqual(execution.result, liveaction.result)
        self.assertEqual(execution.status, liveaction.status)
        self.assertEqual(execution.context, liveaction.context)
        self.assertEqual(execution.liveaction['callback'], liveaction.callback)
        self.assertEqual(execution.liveaction['action'], liveaction.action)

    def test_basic_execution_history_create_failed(self):
        MOCK_FAIL_EXECUTION_CREATE = True     # noqa
        self.test_basic_execution()

    def test_chained_executions(self):
        liveaction = LiveActionDB(action='core.chain')
        liveaction, _ = action_service.schedule(liveaction)
        liveaction = LiveAction.get_by_id(str(liveaction.id))
        self.assertEqual(liveaction.status, LIVEACTION_STATUS_FAILED)
        execution = self._get_action_execution(liveaction__id=str(liveaction.id),
                                               raise_exception=True)
        action = action_utils.get_action_by_ref('core.chain')
        self.assertDictEqual(execution.action, vars(ActionAPI.from_model(action)))
        runner = RunnerType.get_by_name(action.runner_type['name'])
        self.assertDictEqual(execution.runner, vars(RunnerTypeAPI.from_model(runner)))
        liveaction = LiveAction.get_by_id(str(liveaction.id))
        self.assertEqual(execution.start_timestamp, liveaction.start_timestamp)
        self.assertEqual(execution.end_timestamp, liveaction.end_timestamp)
        self.assertEqual(execution.result, liveaction.result)
        self.assertEqual(execution.status, liveaction.status)
        self.assertEqual(execution.context, liveaction.context)
        self.assertEqual(execution.liveaction['callback'], liveaction.callback)
        self.assertEqual(execution.liveaction['action'], liveaction.action)
        self.assertGreater(len(execution.children), 0)
        for child in execution.children:
            record = ActionExecution.get(id=child, raise_exception=True)
            self.assertEqual(record.parent, str(execution.id))
            self.assertEqual(record.action['name'], 'local')
            self.assertEqual(record.runner['name'], 'run-local')

    def test_triggered_execution(self):
        docs = {
            'trigger_type': copy.deepcopy(fixture.ARTIFACTS['trigger_type']),
            'trigger': copy.deepcopy(fixture.ARTIFACTS['trigger']),
            'rule': copy.deepcopy(fixture.ARTIFACTS['rule']),
            'trigger_instance': copy.deepcopy(fixture.ARTIFACTS['trigger_instance'])}

        # Trigger an action execution.
        trigger_type = TriggerType.add_or_update(
            TriggerTypeAPI.to_model(TriggerTypeAPI(**docs['trigger_type'])))
        trigger = Trigger.add_or_update(TriggerAPI.to_model(TriggerAPI(**docs['trigger'])))
        rule = RuleAPI.to_model(RuleAPI(**docs['rule']))
        rule.trigger = reference.get_str_resource_ref_from_model(trigger)
        rule = Rule.add_or_update(rule)
        trigger_instance = TriggerInstance.add_or_update(
            TriggerInstanceAPI.to_model(TriggerInstanceAPI(**docs['trigger_instance'])))
        enforcer = RuleEnforcer(trigger_instance, rule)
        enforcer.enforce()

        # Wait for the action execution to complete and then confirm outcome.
        liveaction = LiveAction.get(context__trigger_instance__id=str(trigger_instance.id))
        self.assertIsNotNone(liveaction)
        liveaction = LiveAction.get_by_id(str(liveaction.id))
        self.assertEqual(liveaction.status, LIVEACTION_STATUS_FAILED)
        execution = self._get_action_execution(liveaction__id=str(liveaction.id),
                                               raise_exception=True)
        self.assertDictEqual(execution.trigger, vars(TriggerAPI.from_model(trigger)))
        self.assertDictEqual(execution.trigger_type, vars(TriggerTypeAPI.from_model(trigger_type)))
        self.assertDictEqual(execution.trigger_instance,
                             vars(TriggerInstanceAPI.from_model(trigger_instance)))
        self.assertDictEqual(execution.rule, vars(RuleAPI.from_model(rule)))
        action = action_utils.get_action_by_ref(liveaction.action)
        self.assertDictEqual(execution.action, vars(ActionAPI.from_model(action)))
        runner = RunnerType.get_by_name(action.runner_type['name'])
        self.assertDictEqual(execution.runner, vars(RunnerTypeAPI.from_model(runner)))
        liveaction = LiveAction.get_by_id(str(liveaction.id))
        self.assertEqual(execution.start_timestamp, liveaction.start_timestamp)
        self.assertEqual(execution.end_timestamp, liveaction.end_timestamp)
        self.assertEqual(execution.result, liveaction.result)
        self.assertEqual(execution.status, liveaction.status)
        self.assertEqual(execution.context, liveaction.context)
        self.assertEqual(execution.liveaction['callback'], liveaction.callback)
        self.assertEqual(execution.liveaction['action'], liveaction.action)

    def _get_action_execution(self, **kwargs):
<<<<<<< HEAD
        execution = ActionExecution.get(**kwargs)
        if 'ref' in execution.action:
            execution.action.pop('ref')
        return execution
=======
        return ActionExecution.get(**kwargs)
>>>>>>> e9838917
<|MERGE_RESOLUTION|>--- conflicted
+++ resolved
@@ -173,11 +173,4 @@
         self.assertEqual(execution.liveaction['action'], liveaction.action)
 
     def _get_action_execution(self, **kwargs):
-<<<<<<< HEAD
-        execution = ActionExecution.get(**kwargs)
-        if 'ref' in execution.action:
-            execution.action.pop('ref')
-        return execution
-=======
-        return ActionExecution.get(**kwargs)
->>>>>>> e9838917
+        return ActionExecution.get(**kwargs)