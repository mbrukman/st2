# Licensed to the StackStorm, Inc ('StackStorm') under one or more
# contributor license agreements.  See the NOTICE file distributed with
# this work for additional information regarding copyright ownership.
# The ASF licenses this file to You under the Apache License, Version 2.0
# (the "License"); you may not use this file except in compliance with
# the License.  You may obtain a copy of the License at
#
#     http://www.apache.org/licenses/LICENSE-2.0
#
# Unless required by applicable law or agreed to in writing, software
# distributed under the License is distributed on an "AS IS" BASIS,
# WITHOUT WARRANTIES OR CONDITIONS OF ANY KIND, either express or implied.
# See the License for the specific language governing permissions and
# limitations under the License.

from st2common.util import isotime
from st2common.util import schema as util_schema
from st2common import log as logging
from st2common.models.api.base import BaseAPI
from st2common.models.api.tag import TagsHelper
from st2common.models.api.notification import (NotificationSubSchemaAPI, NotificationsHelper)
from st2common.models.db.action import (RunnerTypeDB, ActionDB, LiveActionDB)
from st2common.models.db.action import ActionExecutionStateDB
from st2common.models.db.action import ActionAliasDB
from st2common.constants.action import LIVEACTION_STATUSES
from st2common.models.system.common import ResourceReference


__all__ = ['ActionAPI',
           'LiveActionAPI',
           'RunnerTypeAPI']


LOG = logging.getLogger(__name__)


class RunnerTypeAPI(BaseAPI):
    """
    The representation of an RunnerType in the system. An RunnerType
    has a one-to-one mapping to a particular ActionRunner implementation.
    """
    model = RunnerTypeDB
    schema = {
        "title": "Runner",
        "description": "A handler for a specific type of actions.",
        "type": "object",
        "properties": {
            "id": {
                "description": "The unique identifier for the action runner.",
                "type": "string",
                "default": None
            },
            "name": {
                "description": "The name of the action runner.",
                "type": "string",
                "required": True
            },
            "description": {
                "description": "The description of the action runner.",
                "type": "string"
            },
            "enabled": {
                "description": "Enable or disable the action runner.",
                "type": "boolean",
                "default": True
            },
            "runner_module": {
                "description": "The python module that implements the "
                               "action runner for this type.",
                "type": "string",
                "required": True
            },
            "query_module": {
                "description": "The python module that implements the "
                               "results tracker (querier) for the runner.",
                "type": "string",
                "required": False
            },
            "runner_parameters": {
                "description": "Input parameters for the action runner.",
                "type": "object",
                "patternProperties": {
                    "^\w+$": util_schema.get_draft_schema()
                }
            }
        },
        "additionalProperties": False
    }

    def __init__(self, **kw):
        # Ideally, you should not do that. You should not redefine __init__ to validate and then set
        # default values, instead you should define defaults in schema and use BaseAPI __init__
        # validator to unwrap them. The problem here is that draft schema also contains default
        # values and we don't want them to be unwrapped at the same time. I've tried to remove the
        # default values from draft schema, but, either because of a bug or some weird intention, it
        # has continued to resolve $ref'erenced properties against the initial draft schema, not the
        # modified one
        for key, value in kw.items():
            setattr(self, key, value)
        if not hasattr(self, 'runner_parameters'):
            setattr(self, 'runner_parameters', dict())

    @classmethod
    def to_model(cls, runnertype):
        model = super(cls, cls).to_model(runnertype)
        model.enabled = bool(runnertype.enabled)
        model.runner_module = str(runnertype.runner_module)
        if getattr(runnertype, 'query_module', None):
            model.query_module = str(runnertype.query_module)
        model.runner_parameters = getattr(runnertype, 'runner_parameters', dict())
        return model


class ActionAPI(BaseAPI):
    """The system entity that represents a Stack Action/Automation in the system."""

    model = ActionDB
    schema = {
        "title": "Action",
        "description": "An activity that happens as a response to the external event.",
        "type": "object",
        "properties": {
            "id": {
                "description": "The unique identifier for the action.",
                "type": "string"
            },
            "ref": {
                "description": "System computed user friendly reference for the action. \
                                Provided value will be overridden by computed value.",
                "type": "string"
            },
            "name": {
                "description": "The name of the action.",
                "type": "string",
                "required": True
            },
            "description": {
                "description": "The description of the action.",
                "type": "string"
            },
            "enabled": {
                "description": "Enable or disable the action from invocation.",
                "type": "boolean",
                "default": True
            },
            "runner_type": {
                "description": "The type of runner that executes the action.",
                "type": "string",
                "required": True
            },
            "entry_point": {
                "description": "The entry point for the action.",
                "type": "string",
                "default": ""
            },
            "pack": {
                "description": "The content pack this action belongs to.",
                "type": "string"
            },
            "parameters": {
                "description": "Input parameters for the action.",
                "type": "object",
                "patternProperties": {
                    "^\w+$": util_schema.get_draft_schema()
                },
                "default": {}
            },
            "tags": {
                "description": "User associated metadata assigned to this object.",
                "type": "array",
                "items": {"type": "object"}
            },
            "notify": {
                "description": "Notification settings for action.",
                "type": "object",
                "properties": {
                    "on_complete": NotificationSubSchemaAPI,
                    "on_failure": NotificationSubSchemaAPI,
                    "on_success": NotificationSubSchemaAPI
                },
                "additionalProperties": False
            }
        },
        "additionalProperties": False
    }

    def __init__(self, **kw):
        for key, value in kw.items():
            setattr(self, key, value)
        if not hasattr(self, 'parameters'):
            setattr(self, 'parameters', dict())
        if not hasattr(self, 'entry_point'):
            setattr(self, 'entry_point', '')

    @classmethod
    def from_model(cls, model):
        action = cls._from_model(model)
        action['runner_type'] = action['runner_type']['name']
        action['tags'] = TagsHelper.from_model(model.tags)

        if getattr(model, 'notify', None):
            action['notify'] = NotificationsHelper.from_model(model.notify)

        return cls(**action)

    @classmethod
    def to_model(cls, action):
        model = super(cls, cls).to_model(action)
        model.enabled = bool(action.enabled)
        model.entry_point = str(action.entry_point)
        model.pack = str(action.pack)
        model.runner_type = {'name': str(action.runner_type)}
        model.parameters = getattr(action, 'parameters', dict())
        model.tags = TagsHelper.to_model(getattr(action, 'tags', []))
        model.ref = ResourceReference.to_string_reference(pack=model.pack, name=model.name)
        if getattr(action, 'notify', None):
            model.notify = NotificationsHelper.to_model(action.notify)

        return model


class LiveActionAPI(BaseAPI):
    """The system entity that represents the execution of a Stack Action/Automation
    in the system.
    """

    model = LiveActionDB
    schema = {
        "title": "liveaction",
        "description": "An execution of an action.",
        "type": "object",
        "properties": {
            "id": {
                "description": "The unique identifier for the action execution.",
                "type": "string"
            },
            "status": {
                "description": "The current status of the action execution.",
                "enum": LIVEACTION_STATUSES
            },
            "start_timestamp": {
                "description": "The start time when the action is executed.",
                "type": "string",
                "pattern": isotime.ISO8601_UTC_REGEX
            },
            "end_timestamp": {
                "description": "The timestamp when the action has finished.",
                "type": "string",
                "pattern": isotime.ISO8601_UTC_REGEX
            },
            "action": {
                "description": "Reference to the action to be executed.",
                "type": "string",
                "required": True
            },
            "parameters": {
                "description": "Input parameters for the action.",
                "type": "object",
                "patternProperties": {
                    "^\w+$": {
                        "anyOf": [
                            {"type": "array"},
                            {"type": "boolean"},
                            {"type": "integer"},
                            {"type": "number"},
                            {"type": "object"},
                            {"type": "string"}
                        ]
                    }
                }
            },
            "result": {
                "anyOf": [{"type": "array"},
                          {"type": "boolean"},
                          {"type": "integer"},
                          {"type": "number"},
                          {"type": "object"},
                          {"type": "string"}]
            },
            "context": {
                "type": "object"
            },
            "callback": {
                "type": "object"
            },
            "runner_info": {
                "type": "object"
            },
            "notify": {
                "description": "Notification settings for liveaction.",
                "type": "object",
                "properties": {
                    "on_complete": NotificationSubSchemaAPI,
                    "on_failure": NotificationSubSchemaAPI,
                    "on_success": NotificationSubSchemaAPI
                },
                "additionalProperties": False
            }
        },
        "additionalProperties": False
    }

    @classmethod
    def from_model(cls, model):
        doc = super(cls, cls)._from_model(model)
        if model.start_timestamp:
            doc['start_timestamp'] = isotime.format(model.start_timestamp, offset=False)
        if model.end_timestamp:
            doc['end_timestamp'] = isotime.format(model.end_timestamp, offset=False)

        if getattr(model, 'notify', None):
            doc['notify'] = NotificationsHelper.from_model(model.notify)

        return cls(**doc)

    @classmethod
    def to_model(cls, liveaction):
        model = super(cls, cls).to_model(liveaction)
        model.action = liveaction.action

        if getattr(liveaction, 'start_timestamp', None):
            model.start_timestamp = isotime.parse(liveaction.start_timestamp)

        if getattr(liveaction, 'end_timestamp', None):
            model.end_timestamp = isotime.parse(liveaction.end_timestamp)

        model.status = getattr(liveaction, 'status', None)
        model.parameters = getattr(liveaction, 'parameters', dict())
        model.context = getattr(liveaction, 'context', dict())
        model.callback = getattr(liveaction, 'callback', dict())
        model.result = getattr(liveaction, 'result', None)

        if getattr(liveaction, 'notify', None):
            model.notify = NotificationsHelper.to_model(liveaction.notify)

        return model


class ActionExecutionStateAPI(BaseAPI):
    """
    System entity that represents state of an action in the system.
    This is used only in tests for now.
    """
    model = ActionExecutionStateDB
    schema = {
        "title": "ActionExecutionState",
        "description": "Execution state of an action.",
        "type": "object",
        "properties": {
            "id": {
                "description": "The unique identifier for the action execution state.",
                "type": "string"
            },
            "execution_id": {
                "type": "string",
                "description": "ID of the action execution.",
                "required": True
            },
            "query_context": {
                "type": "object",
                "description": "query context to be used by querier.",
                "required": True
            },
            "query_module": {
                "type": "string",
                "description": "Name of the query module.",
                "required": True
            }
        },
        "additionalProperties": False
    }

    @classmethod
    def to_model(cls, state):
        model = super(cls, cls).to_model(state)
        model.query_module = state.query_module
        model.execution_id = state.execution_id
        model.query_context = state.query_context
        return model


class ActionAliasAPI(BaseAPI):
    """
    Alias for an action in the system.
    """
    model = ActionAliasDB
    schema = {
        "title": "ActionAlias",
        "description": "Alias for an action.",
        "type": "object",
        "properties": {
            "id": {
                "description": "The unique identifier for the action alias.",
                "type": "string"
            },
            "name": {
                "type": "string",
                "description": "Name of the action alias.",
                "required": True
            },
            "description": {
                "type": "string",
                "description": "Description of the action alias."
            },
            "action_ref": {
                "type": "string",
                "description": "Reference to the aliased action.",
                "required": True
            },
            "formats": {
                "type": "array",
                "items": {"type": "string"},
                "description": "Possible parameter format."
            }
        },
        "additionalProperties": False
    }

    @classmethod
    def to_model(cls, alias):
        model = super(cls, cls).to_model(alias)
        model.name = alias.name
        model.action_ref = alias.action_ref
        model.formats = alias.formats
<<<<<<< HEAD
        return model
=======
        return model


class AliasExecutionAPI(BaseAPI):
    """
    Alias for an action in the system.
    """
    model = None
    schema = {
        "title": "AliasExecution",
        "description": "Execution of an ActionAlias.",
        "type": "object",
        "properties": {
            "command": {
                "type": "string",
                "description": "Name of the action alias.",
                "required": True
            }
        },
        "additionalProperties": False
    }

    @classmethod
    def to_model(cls, aliasexecution):
        # probably should be unsupported
        raise NotImplementedError()

    @classmethod
    def from_model(cls, aliasexecution):
        raise NotImplementedError()
>>>>>>> bd295796
<|MERGE_RESOLUTION|>--- conflicted
+++ resolved
@@ -422,9 +422,6 @@
         model.name = alias.name
         model.action_ref = alias.action_ref
         model.formats = alias.formats
-<<<<<<< HEAD
-        return model
-=======
         return model
 
 
@@ -454,5 +451,4 @@
 
     @classmethod
     def from_model(cls, aliasexecution):
-        raise NotImplementedError()
->>>>>>> bd295796
+        raise NotImplementedError()