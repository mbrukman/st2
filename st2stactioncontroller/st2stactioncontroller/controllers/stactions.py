--- conflicted
+++ resolved
@@ -1,13 +1,11 @@
 from pecan import expose
 from pecan.rest import RestController
 
-<<<<<<< HEAD
+#from st2common.models.db import staction as stactionDB
+
 #from st2common.models.db import staction as stactionDB
 #from st2common.models.api import staction as stactionAPI
-=======
-from st2common.models.db import staction as stactionDB
 
->>>>>>> 3ee65664
 
 class StactionsController(RestController):
     """
